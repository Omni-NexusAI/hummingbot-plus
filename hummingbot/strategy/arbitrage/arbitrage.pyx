# distutils: language=c++
from decimal import Decimal
import logging
import pandas as pd
from typing import (
    List,
    Tuple,
)

from hummingbot.market.market_base cimport MarketBase
from hummingbot.core.event.events import (
    TradeType,
    OrderType,
)
from hummingbot.core.data_type.market_order import MarketOrder
from hummingbot.core.data_type.order_book import OrderBook
from hummingbot.core.network_iterator import NetworkStatus
from hummingbot.strategy.strategy_base import StrategyBase
from hummingbot.strategy.market_trading_pair_tuple import MarketTradingPairTuple
from hummingbot.strategy.arbitrage.arbitrage_market_pair import ArbitrageMarketPair
from hummingbot.core.utils.exchange_rate_conversion import ExchangeRateConversion

NaN = float("nan")
as_logger = None


cdef class ArbitrageStrategy(StrategyBase):
    OPTION_LOG_STATUS_REPORT = 1 << 0
    OPTION_LOG_CREATE_ORDER = 1 << 1
    OPTION_LOG_ORDER_COMPLETED = 1 << 2
    OPTION_LOG_PROFITABILITY_STEP = 1 << 3
    OPTION_LOG_FULL_PROFITABILITY_STEP = 1 << 4
    OPTION_LOG_INSUFFICIENT_ASSET = 1 << 5
    OPTION_LOG_ALL = 0xfffffffffffffff
    MARKET_ORDER_MAX_TRACKING_TIME = 60.0 * 10
    FAILED_ORDER_COOL_OFF_TIME = 60.0 * 30

    @classmethod
    def logger(cls):
        global as_logger
        if as_logger is None:
            as_logger = logging.getLogger(__name__)
        return as_logger

    def __init__(self,
                 market_pairs: List[ArbitrageMarketPair],
                 min_profitability: float,
                 logging_options: int = OPTION_LOG_ORDER_COMPLETED,
                 status_report_interval: float = 60.0,
                 next_trade_delay_interval: float = 15.0,
                 failed_order_tolerance: int = 1):
        """
        :param market_pairs: list of arbitrage market pairs
        :param min_profitability: minimum profitability limit, for calculating arbitrage order sizes
        :param logging_options: select the types of logs to output
        :param status_report_interval: how often to report network connection related warnings, if any
        :param next_trade_delay_interval: cool off period between trades
        :param failed_order_tolerance: number of failed orders to force stop the strategy when exceeded
        """

        if len(market_pairs) < 0:
            raise ValueError(f"market_pairs must not be empty.")
        super().__init__()
        self._logging_options = logging_options
        self._market_pairs = market_pairs
        self._min_profitability = min_profitability
        self._all_markets_ready = False
        self._status_report_interval = status_report_interval
        self._last_timestamp = 0
        self._next_trade_delay = next_trade_delay_interval
        self._last_trade_timestamps = {}
        self._failed_order_tolerance = failed_order_tolerance
        self._cool_off_logged = False

        self._failed_market_order_count = 0
        self._last_failed_market_order_timestamp = 0

        cdef:
            set all_markets = {
                market
                for market_pair in self._market_pairs
                for market in [market_pair.first.market, market_pair.second.market]
            }

        self.c_add_markets(list(all_markets))

    @property
    def tracked_taker_orders(self) -> List[Tuple[MarketBase, MarketOrder]]:
        return self._sb_order_tracker.tracked_taker_orders

    @property
    def tracked_taker_orders_data_frame(self) -> List[pd.DataFrame]:
        return self._sb_order_tracker.tracked_taker_orders_data_frame

    def format_status(self) -> str:
        cdef:
            list lines = []
            list warning_lines = []
        for market_pair in self._market_pairs:
            warning_lines.extend(self.network_warning([market_pair.first, market_pair.second]))

            markets_df = self.market_status_data_frame([market_pair.first, market_pair.second])
            lines.extend(["", "  Markets:"] +
                         ["    " + line for line in str(markets_df).split("\n")])

            assets_df = self.wallet_balance_data_frame([market_pair.first, market_pair.second])
            lines.extend(["", "  Assets:"] +
                         ["    " + line for line in str(assets_df).split("\n")])

            profitability_buy_2_sell_1, profitability_buy_1_sell_2 = \
                self.c_calculate_arbitrage_top_order_profitability(market_pair)

            lines.extend(
                ["", "  Profitability:"] +
                [f"    take bid on {market_pair.first.market.name}, "
                 f"take ask on {market_pair.second.market.name}: {round(profitability_buy_2_sell_1 * 100, 4)} %"] +
                [f"    take ask on {market_pair.first.market.name}, "
                 f"take bid on {market_pair.second.market.name}: {round(profitability_buy_1_sell_2 * 100, 4)} %"])

            # See if there're any pending market orders.
            tracked_orders_df = self.tracked_taker_orders_data_frame
            if len(tracked_orders_df) > 0:
                df_lines = str(tracked_orders_df).split("\n")
                lines.extend(["", "  Pending market orders:"] +
                             ["    " + line for line in df_lines])
            else:
                lines.extend(["", "  No pending market orders."])

            warning_lines.extend(self.balance_warning([market_pair.first, market_pair.second]))

        if len(warning_lines) > 0:
            lines.extend(["", "  *** WARNINGS ***"] + warning_lines)

        return "\n".join(lines)

    cdef c_tick(self, double timestamp):
        """
        Clock tick entry point.

        For arbitrage strategy, this function simply checks for the readiness and connection status of markets, and
        then delegates the processing of each market pair to c_process_market_pair().

        :param timestamp: current tick timestamp
        """
        StrategyBase.c_tick(self, timestamp)

        cdef:
            int64_t current_tick = <int64_t>(timestamp // self._status_report_interval)
            int64_t last_tick = <int64_t>(self._last_timestamp // self._status_report_interval)
            bint should_report_warnings = ((current_tick > last_tick) and
                                           (self._logging_options & self.OPTION_LOG_STATUS_REPORT))
        try:
            if not self._all_markets_ready:
                self._all_markets_ready = all([market.ready for market in self._sb_markets])
                if not self._all_markets_ready:
                    # Markets not ready yet. Don't do anything.
                    if should_report_warnings:
                        self.logger().warning(f"Markets are not ready. No arbitrage trading is permitted.")
                    return
                else:
                    if self.OPTION_LOG_STATUS_REPORT:
                        self.logger().info(f"Markets are ready. Trading started.")

            if not all([market.network_status is NetworkStatus.CONNECTED for market in self._sb_markets]):
                if should_report_warnings:
                    self.logger().warning(f"Markets are not all online. No arbitrage trading is permitted.")
                return

            for market_pair in self._market_pairs:
                self.c_process_market_pair(market_pair)
        finally:
            self._last_timestamp = timestamp

    cdef c_did_complete_buy_order(self, object buy_order_completed_event):
        """
        Output log for completed buy order.

        :param buy_order_completed_event: Order completed event
        """
        cdef:
            str order_id = buy_order_completed_event.order_id
            object market_trading_pair_tuple = self._sb_order_tracker.c_get_market_pair_from_order_id(order_id)
        if market_trading_pair_tuple is not None:
            if self._logging_options & self.OPTION_LOG_ORDER_COMPLETED:
                self.log_with_clock(logging.INFO,
                                    f"Market order completed on {market_trading_pair_tuple[0].name}: {order_id}")

    cdef c_did_complete_sell_order(self, object sell_order_completed_event):
        """
        Output log for completed sell order.

        :param sell_order_completed_event: Order completed event
        """
        cdef:
            str order_id = sell_order_completed_event.order_id
            object market_trading_pair_tuple = self._sb_order_tracker.c_get_market_pair_from_order_id(order_id)
        if market_trading_pair_tuple is not None:
            if self._logging_options & self.OPTION_LOG_ORDER_COMPLETED:
                self.log_with_clock(logging.INFO,
                                    f"Market order completed on {market_trading_pair_tuple[0].name}: {order_id}")

    cdef c_did_fail_order(self, object fail_event):
        """
        Output log for failed order.

        :param fail_event: Order failure event
        """
        if fail_event.order_type is OrderType.MARKET:
            self._failed_market_order_count += 1
            self._last_failed_market_order_timestamp = fail_event.timestamp

        if self._failed_market_order_count > self._failed_order_tolerance:
            failed_order_kill_switch_log = f"Strategy is forced stop by failed order kill switch. " \
<<<<<<< HEAD
                f"Failed market order count {self._failed_market_order_count} exceeded tolerance lever of " \
                f"{self._failed_order_tolerance}. Please check market connectivity before restarting."
=======
                                           f"Failed market order count {self._failed_market_order_count} exceeded tolerance lever of " \
                                           f"{self._failed_order_tolerance}. Please check market connectivity before restarting."
>>>>>>> cab883c0

            self.logger().network(failed_order_kill_switch_log, app_warning_msg=failed_order_kill_switch_log)
            self.c_stop(self._clock)
        cdef:
            str order_id = fail_event.order_id
            object market_trading_pair_tuple = self._sb_order_tracker.c_get_market_pair_from_order_id(order_id)
        if market_trading_pair_tuple is not None:
            self.log_with_clock(logging.INFO,
                                f"Market order failed on {market_trading_pair_tuple[0].name}: {order_id}")

    cdef c_did_cancel_order(self, object cancel_event):
        """
        Output log for cancelled order.

        :param cancel_event: Order cancelled event.
        """
        cdef:
            str order_id = cancel_event.order_id
            object market_trading_pair_tuple = self._sb_order_tracker.c_get_market_pair_from_order_id(order_id)
        if market_trading_pair_tuple is not None:
            self.log_with_clock(logging.INFO,
                                f"Market order canceled on {market_trading_pair_tuple[0].name}: {order_id}")

    cdef tuple c_calculate_arbitrage_top_order_profitability(self, object market_pair):
        """
        Calculate the profitability of crossing the exchanges in both directions (buy on exchange 2 + sell
        on exchange 1 | buy on exchange 1 + sell on exchange 2) using the best bid and ask price on each.

        :param market_pair:
        :return: (double, double) that indicates profitability of arbitraging on each side
        """
        cdef:
            double market_1_bid_price = ExchangeRateConversion.get_instance().adjust_token_rate(
                market_pair.first.quote_asset, market_pair.first.order_book.get_price(False))
            double market_1_ask_price = ExchangeRateConversion.get_instance().adjust_token_rate(
                market_pair.first.quote_asset, market_pair.first.order_book.get_price(True))
            double market_2_bid_price = ExchangeRateConversion.get_instance().adjust_token_rate(
                market_pair.second.quote_asset, market_pair.second.order_book.get_price(False))
            double market_2_ask_price = ExchangeRateConversion.get_instance().adjust_token_rate(
                market_pair.second.quote_asset, market_pair.second.order_book.get_price(True))
        profitability_buy_2_sell_1 = market_1_bid_price / market_2_ask_price - 1
        profitability_buy_1_sell_2 = market_2_bid_price / market_1_ask_price - 1
        return profitability_buy_2_sell_1, profitability_buy_1_sell_2

    cdef bint c_ready_for_new_orders(self, list market_trading_pair_tuples):
        """
        Check whether we are ready for making new arbitrage orders or not. Conditions where we should not make further
        new orders include:

         1. There's an in-flight market order that's still being resolved.
         2. We're still within the cool-off period from the last trade, which means the exchange balances may be not
            accurate temporarily.

        If none of the above conditions are matched, then we're ready for new orders.

        :param market_trading_pair_tuples: list of arbitrage market pairs
        :return: True if ready, False if not
        """
        cdef:
            double time_left
            dict tracked_taker_orders = self._sb_order_tracker.c_get_taker_orders()

        ready_ts_from_failed_order = self._last_failed_market_order_timestamp + \
            self._failed_market_order_count * self.FAILED_ORDER_COOL_OFF_TIME
        # Wait for FAILED_ORDER_COOL_OFF_TIME * failed_market_order_count before retrying
        if ready_ts_from_failed_order > self._current_timestamp:
            time_left = ready_ts_from_failed_order - self._current_timestamp
            if not self._cool_off_logged:
                self.log_with_clock(
                    logging.INFO,
                    f"Cooling off from failed order. "
                    f"Resuming in {int(time_left)} seconds."
                )
                self._cool_off_logged = True
            return False

        for market_trading_pair_tuple in market_trading_pair_tuples:
            # Do not continue if there are pending market order
            if len(tracked_taker_orders.get(market_trading_pair_tuple, {})) > 0:
                # consider market order completed if it was already x time old
                if any([order.timestamp - self._current_timestamp < self.MARKET_ORDER_MAX_TRACKING_TIME
                       for order in tracked_taker_orders[market_trading_pair_tuple].values()]):
                    return False
            # Wait for the cool off interval before the next trade, so wallet balance is up to date
            ready_to_trade_time = self._last_trade_timestamps.get(market_trading_pair_tuple, 0) + self._next_trade_delay
            if market_trading_pair_tuple in self._last_trade_timestamps and ready_to_trade_time > self._current_timestamp:
                time_left = self._current_timestamp - self._last_trade_timestamps[market_trading_pair_tuple] - self._next_trade_delay
                if not self._cool_off_logged:
                    self.log_with_clock(
                        logging.INFO,
                        f"Cooling off from previous trade on {market_trading_pair_tuple.market.name}. "
                        f"Resuming in {int(time_left)} seconds."
                    )
                    self._cool_off_logged = True
                return False

        if self._cool_off_logged:
            self.log_with_clock(
                logging.INFO,
                f"Cool off completed. Arbitrage strategy is now ready for new orders."
            )
            # reset cool off log tag when strategy is ready for new orders
            self._cool_off_logged = False

        return True

    cdef c_process_market_pair(self, object market_pair):
        """
        Checks which direction is more profitable (buy/sell on exchange 2/1 or 1/2) and sends the more profitable
        direction for execution.

        :param market_pair: arbitrage market pair
        """
        if not self.c_ready_for_new_orders([market_pair.first, market_pair.second]):
            return

        profitability_buy_2_sell_1, profitability_buy_1_sell_2 = \
            self.c_calculate_arbitrage_top_order_profitability(market_pair)

        if (profitability_buy_1_sell_2 < self._min_profitability and
                profitability_buy_2_sell_1 < self._min_profitability):
            return

        if profitability_buy_1_sell_2 > profitability_buy_2_sell_1:
            # it is more profitable to buy on market_1 and sell on market_2
            self.c_process_market_pair_inner(market_pair.first, market_pair.second)
        else:
            self.c_process_market_pair_inner(market_pair.second, market_pair.first)

    cdef c_process_market_pair_inner(self, object buy_market_trading_pair_tuple, object sell_market_trading_pair_tuple):
        """
        Executes arbitrage trades for the input market pair.

        :type buy_market_trading_pair_tuple: MarketTradingPairTuple
        :type sell_market_trading_pair_tuple: MarketTradingPairTuple
        """
        cdef:
            object quantized_buy_amount
            object quantized_sell_amount
            object quantized_order_amount
            double best_amount = 0.0  # best profitable order amount
            double best_profitability = 0.0  # best profitable order amount
<<<<<<< HEAD
            MarketBase buy_market = buy_market_trading_pair_tuple.market
            MarketBase sell_market = sell_market_trading_pair_tuple.market
=======
            MarketBase buy_market = buy_market_symbol_pair.market
            MarketBase sell_market = sell_market_symbol_pair.market
>>>>>>> cab883c0

        best_amount, best_profitability = self.c_find_best_profitable_amount(
            buy_market_trading_pair_tuple, sell_market_trading_pair_tuple
        )
<<<<<<< HEAD
        quantized_buy_amount = buy_market.c_quantize_order_amount(buy_market_trading_pair_tuple.trading_pair, best_amount)
        quantized_sell_amount = sell_market.c_quantize_order_amount(sell_market_trading_pair_tuple.trading_pair, best_amount)
=======
        quantized_buy_amount = buy_market.c_quantize_order_amount(buy_market_symbol_pair.trading_pair, Decimal(best_amount))
        quantized_sell_amount = sell_market.c_quantize_order_amount(sell_market_symbol_pair.trading_pair, Decimal(best_amount))
>>>>>>> cab883c0
        quantized_order_amount = min(quantized_buy_amount, quantized_sell_amount)

        if quantized_order_amount:
            if self._logging_options & self.OPTION_LOG_CREATE_ORDER:
                self.log_with_clock(logging.INFO,
                                    f"Executing market order buy of {buy_market_trading_pair_tuple.trading_pair} "
                                    f"at {buy_market_trading_pair_tuple.market.name} "
                                    f"and sell of {sell_market_trading_pair_tuple.trading_pair} "
                                    f"at {sell_market_trading_pair_tuple.market.name} "
                                    f"with amount {quantized_order_amount}, "
                                    f"and profitability {best_profitability}")

            self.c_buy_with_specific_market(buy_market_trading_pair_tuple, quantized_order_amount,
                                            order_type=OrderType.MARKET)
            self.c_sell_with_specific_market(sell_market_trading_pair_tuple, quantized_order_amount,
                                             order_type=OrderType.MARKET)
            self._last_trade_timestamps[buy_market_trading_pair_tuple] = self._current_timestamp
            self._last_trade_timestamps[sell_market_trading_pair_tuple] = self._current_timestamp
            self.logger().info(self.format_status())

    @classmethod
    def find_profitable_arbitrage_orders(cls,
                                         min_profitability,
                                         sell_order_book: OrderBook,
                                         buy_order_book: OrderBook,
                                         buy_market_quote_asset,
                                         sell_market_quote_asset):

        return c_find_profitable_arbitrage_orders(min_profitability,
                                                  sell_order_book,
                                                  buy_order_book,
                                                  buy_market_quote_asset,
                                                  sell_market_quote_asset)

    cdef double c_sum_flat_fees(self, str quote_asset, list flat_fees):
        """
        Converts flat fees to quote token and sums up all flat fees
        """
        cdef:
            double total_flat_fees = 0.0

        for flat_fee_currency, flat_fee_amount in flat_fees:
            if flat_fee_currency == quote_asset:
                total_flat_fees += flat_fee_amount
            else:
                # if the flat fee currency symbol does not match quote symbol, convert to quote currency value
                total_flat_fees += ExchangeRateConversion.get_instance().convert_token_value(
                    amount=flat_fee_amount,
                    from_currency=flat_fee_currency,
                    to_currency=quote_asset
                )
        return total_flat_fees

    cdef tuple c_find_best_profitable_amount(self, object buy_market_trading_pair_tuple, object sell_market_trading_pair_tuple):
        """
        Given a buy market and a sell market, calculate the optimal order size for the buy and sell orders on both
        markets and the profitability ratio. This function accounts for trading fees required by both markets before
        arriving at the optimal order size and profitability ratio.

        :param buy_market_trading_pair_tuple: symbol pair for buy side
        :param sell_market_trading_pair_tuple: symbol pair for sell side
        :return: (order size, profitability ratio)
        :rtype: Tuple[float, float]
        """
        cdef:
            double total_bid_value = 0  # total revenue
            double total_ask_value = 0  # total cost
            double total_bid_value_adjusted = 0  # total revenue adjusted with exchange rate conversion
            double total_ask_value_adjusted = 0  # total cost adjusted with exchange rate conversion
            double total_previous_step_base_amount = 0
            double profitability
            double best_profitable_order_amount = 0.0
            double best_profitable_order_profitability = 0.0
            object buy_fee
            object sell_fee
            double total_sell_flat_fees
            double total_buy_flat_fees
            double quantized_profitable_base_amount
            double net_sell_proceeds
            double net_buy_costs
            double buy_market_quote_balance
            double sell_market_base_balance
            MarketBase buy_market = buy_market_trading_pair_tuple.market
            MarketBase sell_market = sell_market_trading_pair_tuple.market
            OrderBook buy_order_book = buy_market_trading_pair_tuple.order_book
            OrderBook sell_order_book = sell_market_trading_pair_tuple.order_book

        profitable_orders = c_find_profitable_arbitrage_orders(self._min_profitability,
                                                               buy_order_book,
                                                               sell_order_book,
                                                               buy_market_trading_pair_tuple.quote_asset,
                                                               sell_market_trading_pair_tuple.quote_asset)

        # check if each step meets the profit level after fees, and is within the wallet balance
        # fee must be calculated at every step because fee might change a potentially profitable order to unprofitable
        # market.c_get_fee returns a namedtuple with 2 keys "percent" and "flat_fees"
        # "percent" is the percent in decimals the exchange charges for the particular trade
        # "flat_fees" returns list of additional fees ie: [("ETH", 0.01), ("BNB", 2.5)]
        # typically most exchanges will only have 1 flat fee (ie: gas cost of transaction in ETH)
        for bid_price_adjusted, ask_price_adjusted, bid_price, ask_price, amount in profitable_orders:
            buy_fee = buy_market.c_get_fee(
                buy_market_trading_pair_tuple.base_asset,
                buy_market_trading_pair_tuple.quote_asset,
                OrderType.MARKET,
                TradeType.BUY,
                Decimal(total_previous_step_base_amount + amount),
                Decimal(ask_price)
            )
            sell_fee = sell_market.c_get_fee(
                sell_market_trading_pair_tuple.base_asset,
                sell_market_trading_pair_tuple.quote_asset,
                OrderType.MARKET,
                TradeType.SELL,
                Decimal(total_previous_step_base_amount + amount),
                Decimal(bid_price)
            )
            # accumulated flat fees of exchange
            total_buy_flat_fees = self.c_sum_flat_fees(buy_market_trading_pair_tuple.quote_asset, buy_fee.flat_fees)
            total_sell_flat_fees = self.c_sum_flat_fees(sell_market_trading_pair_tuple.quote_asset, sell_fee.flat_fees)

            # accumulated profitability with fees
            total_bid_value_adjusted += bid_price_adjusted * amount
            total_ask_value_adjusted += ask_price_adjusted * amount
            net_sell_proceeds = total_bid_value_adjusted * (1 - sell_fee.percent) - total_sell_flat_fees
            net_buy_costs = total_ask_value_adjusted * (1 + buy_fee.percent) + total_buy_flat_fees
            profitability = net_sell_proceeds / net_buy_costs

            # if current step is within minimum profitability, set to best profitable order
            # because the total amount is greater than the previous step
            if profitability > (1 + self._min_profitability):
                best_profitable_order_amount = total_previous_step_base_amount + amount
                best_profitable_order_profitability = profitability

            if self._logging_options & self.OPTION_LOG_PROFITABILITY_STEP:
                self.log_with_clock(logging.DEBUG, f"Total profitability with fees: {profitability}, "
                                                   f"Current step profitability: {bid_price/ask_price},"
                                                   f"bid, ask price, amount: {bid_price, ask_price, amount}")
            buy_market_quote_balance = buy_market.c_get_available_balance(buy_market_trading_pair_tuple.quote_asset)
            sell_market_base_balance = sell_market.c_get_available_balance(sell_market_trading_pair_tuple.base_asset)
            # stop current step if buy/sell market does not have enough asset
            if (buy_market_quote_balance < net_buy_costs or
                    sell_market_base_balance < (total_previous_step_base_amount + amount)):
                # use previous step as best profitable order if below min profitability
                if profitability < (1 + self._min_profitability):
                    break
                if self._logging_options & self.OPTION_LOG_INSUFFICIENT_ASSET:
                    self.log_with_clock(logging.DEBUG,
                                        f"Not enough asset to complete this step. "
                                        f"Quote asset needed: {total_ask_value + ask_price * amount}. "
                                        f"Quote asset available balance: {buy_market_quote_balance}. "
                                        f"Base asset needed: {total_bid_value + bid_price * amount}. "
                                        f"Base asset available balance: {sell_market_base_balance}. ")

                # market buys need to be adjusted to account for additional fees
                buy_market_adjusted_order_size = ((buy_market_quote_balance / ask_price - total_buy_flat_fees) /
                                                  (1 + buy_fee.percent))
                # buy and sell with the amount of available base or quote asset, whichever is smaller
                best_profitable_order_amount = min(sell_market_base_balance, buy_market_adjusted_order_size)
                best_profitable_order_profitability = profitability
                break

            total_bid_value += bid_price * amount
            total_ask_value += ask_price * amount
            total_previous_step_base_amount += amount

        if self._logging_options & self.OPTION_LOG_FULL_PROFITABILITY_STEP:
            self.log_with_clock(
                logging.DEBUG,
                "\n" + pd.DataFrame(
                    data=[
                        [b_price_adjusted/a_price_adjusted,
                         b_price_adjusted, a_price_adjusted, b_price, a_price, amount]
                        for b_price_adjusted, a_price_adjusted, b_price, a_price, amount in profitable_orders],
                    columns=['raw_profitability', 'bid_price_adjusted', 'ask_price_adjusted',
                             'bid_price', 'ask_price', 'step_amount']
                ).to_string()
            )

        return best_profitable_order_amount, best_profitable_order_profitability

    # The following exposed Python functions are meant for unit tests
    # ---------------------------------------------------------------
    def find_best_profitable_amount(self, buy_market: MarketTradingPairTuple, sell_market: MarketTradingPairTuple):
        return self.c_find_best_profitable_amount(buy_market, sell_market)

    def ready_for_new_orders(self, market_pair):
        return self.c_ready_for_new_orders(market_pair)
    # ---------------------------------------------------------------


def find_profitable_arbitrage_orders(min_profitability: float, buy_order_book: OrderBook, sell_order_book: OrderBook,
                                     buy_market_quote_asset: str, sell_market_quote_asset: str):
    return c_find_profitable_arbitrage_orders(min_profitability, buy_order_book, sell_order_book,
                                              buy_market_quote_asset, sell_market_quote_asset)


cdef list c_find_profitable_arbitrage_orders(double min_profitability,
                                             OrderBook buy_order_book,
                                             OrderBook sell_order_book,
                                             str buy_market_quote_asset,
                                             str sell_market_quote_asset):
    """
    Iterates through sell and buy order books and returns a list of matched profitable sell and buy order
    pairs with sizes.

    If no profitable trades can be done between the buy and sell order books, then returns an empty list.

    :param min_profitability: Minimum profit ratio
    :param buy_order_book: Order book for the buy order
    :param sell_order_book: Order book for the sell order
    :param buy_market_quote_asset: Quote asset for the buy side
    :param sell_market_quote_asset: Quote asset for the sell side
    :return: ordered list of (bid_price, ask_price, amount)
    """
    cdef:
        double step_amount = 0
        double bid_leftover_amount = 0
        double ask_leftover_amount = 0
        object current_bid = None
        object current_ask = None
        double current_bid_price_adjusted
        double current_ask_price_adjusted

    profitable_orders = []
    bid_it = sell_order_book.bid_entries()
    ask_it = buy_order_book.ask_entries()
    try:
        while True:
            if bid_leftover_amount == 0 and ask_leftover_amount == 0:
                # both current ask and bid orders are filled, advance to the next bid and ask order
                current_bid = next(bid_it)
                current_ask = next(ask_it)
                ask_leftover_amount = current_ask.amount
                bid_leftover_amount = current_bid.amount

            elif bid_leftover_amount > 0 and ask_leftover_amount == 0:
                # current ask order filled completely, advance to the next ask order
                current_ask = next(ask_it)
                ask_leftover_amount = current_ask.amount

            elif ask_leftover_amount > 0 and bid_leftover_amount == 0:
                # current bid order filled completely, advance to the next bid order
                current_bid = next(bid_it)
                bid_leftover_amount = current_bid.amount

            elif bid_leftover_amount > 0 and ask_leftover_amount > 0:
                # current ask and bid orders are not completely filled, no need to advance iterators
                pass
            else:
                # something went wrong if leftover amount is negative
                break

            # adjust price based on the quote token rates
            current_bid_price_adjusted = ExchangeRateConversion.get_instance().adjust_token_rate(
                sell_market_quote_asset, current_bid.price)
            current_ask_price_adjusted = ExchangeRateConversion.get_instance().adjust_token_rate(
                buy_market_quote_asset, current_ask.price)
            # arbitrage not possible
            if current_bid_price_adjusted < current_ask_price_adjusted:
                break
            # allow negative profitability for debugging
            if min_profitability<0 and current_bid_price_adjusted/current_ask_price_adjusted < (1 + min_profitability):
                break

            step_amount = min(bid_leftover_amount, ask_leftover_amount)
            profitable_orders.append((current_bid_price_adjusted,
                                      current_ask_price_adjusted,
                                      current_bid.price,
                                      current_ask.price,
                                      step_amount))

            ask_leftover_amount -= step_amount
            bid_leftover_amount -= step_amount

    except StopIteration:
        pass

    return profitable_orders<|MERGE_RESOLUTION|>--- conflicted
+++ resolved
@@ -211,13 +211,8 @@
 
         if self._failed_market_order_count > self._failed_order_tolerance:
             failed_order_kill_switch_log = f"Strategy is forced stop by failed order kill switch. " \
-<<<<<<< HEAD
-                f"Failed market order count {self._failed_market_order_count} exceeded tolerance lever of " \
-                f"{self._failed_order_tolerance}. Please check market connectivity before restarting."
-=======
                                            f"Failed market order count {self._failed_market_order_count} exceeded tolerance lever of " \
                                            f"{self._failed_order_tolerance}. Please check market connectivity before restarting."
->>>>>>> cab883c0
 
             self.logger().network(failed_order_kill_switch_log, app_warning_msg=failed_order_kill_switch_log)
             self.c_stop(self._clock)
@@ -360,24 +355,14 @@
             object quantized_order_amount
             double best_amount = 0.0  # best profitable order amount
             double best_profitability = 0.0  # best profitable order amount
-<<<<<<< HEAD
             MarketBase buy_market = buy_market_trading_pair_tuple.market
             MarketBase sell_market = sell_market_trading_pair_tuple.market
-=======
-            MarketBase buy_market = buy_market_symbol_pair.market
-            MarketBase sell_market = sell_market_symbol_pair.market
->>>>>>> cab883c0
 
         best_amount, best_profitability = self.c_find_best_profitable_amount(
             buy_market_trading_pair_tuple, sell_market_trading_pair_tuple
         )
-<<<<<<< HEAD
         quantized_buy_amount = buy_market.c_quantize_order_amount(buy_market_trading_pair_tuple.trading_pair, best_amount)
         quantized_sell_amount = sell_market.c_quantize_order_amount(sell_market_trading_pair_tuple.trading_pair, best_amount)
-=======
-        quantized_buy_amount = buy_market.c_quantize_order_amount(buy_market_symbol_pair.trading_pair, Decimal(best_amount))
-        quantized_sell_amount = sell_market.c_quantize_order_amount(sell_market_symbol_pair.trading_pair, Decimal(best_amount))
->>>>>>> cab883c0
         quantized_order_amount = min(quantized_buy_amount, quantized_sell_amount)
 
         if quantized_order_amount:
