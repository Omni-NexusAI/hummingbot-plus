--- conflicted
+++ resolved
@@ -23,11 +23,8 @@
 KUCOIN_ENDPOINT = "https://api.kucoin.com/api/v1/symbols"
 DOLOMITE_ENDPOINT = "https://exchange-api.dolomite.io/v1/markets"
 BITCOIN_COM_ENDPOINT = "https://api.exchange.bitcoin.com/api/2/public/symbol"
-<<<<<<< HEAD
 BITFINEX_ENDPOINT = "https://api-pub.bitfinex.com/v2/conf/pub:list:pair:exchange"
-=======
 KRAKEN_ENDPOINT = "https://api.kraken.com/0/public/AssetPairs"
->>>>>>> 01518809
 
 API_CALL_TIMEOUT = 5
 
@@ -369,12 +366,9 @@
                  self.fetch_bittrex_trading_pairs(),
                  self.fetch_kucoin_trading_pairs(),
                  self.fetch_bitcoin_com_trading_pairs(),
-<<<<<<< HEAD
-                 self.fetch_bitfinex_trading_pairs()]
-=======
+                 self.fetch_bitfinex_trading_pairs(),
                  self.fetch_kraken_trading_pairs(),
                  self.fetch_radar_relay_trading_pairs()]
->>>>>>> 01518809
 
         # Radar Relay has not yet been migrated to a new version
         # Endpoint needs to be updated after migration
@@ -391,11 +385,8 @@
             "bittrex": results[6],
             "kucoin": results[7],
             "bitcoin_com": results[8],
-<<<<<<< HEAD
-            "bitfinex": results[9]
-=======
-            "kraken": results[9],
-            "radar_relay": results[10]
->>>>>>> 01518809
+            "bitfinex": results[9],
+            "kraken": results[10],
+            "radar_relay": results[11]
         }
         self.ready = True