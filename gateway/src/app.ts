import express from 'express';
import { Server } from 'http';
import { Request, Response, NextFunction } from 'express';
import { EthereumRoutes } from './chains/ethereum/ethereum.routes';
import { UniswapRoutes } from './chains/ethereum/uniswap/uniswap.routes';
import { AvalancheRoutes } from './chains/avalanche/avalanche.routes';
import { PangolinRoutes } from './chains/avalanche/pangolin/pangolin.routes';
import { WalletRoutes } from './services/wallet/wallet.routes';
import { logger, updateLoggerToStdout } from './services/logger';
import { addHttps } from './https';
import {
  asyncHandler,
  HttpException,
  NodeError,
  gatewayErrorMiddleware,
} from './services/error-handler';
import { ConfigManagerV2 } from './services/config-manager-v2';
import { SwaggerManager } from './services/swagger-manager';
import { EthereumBase } from './services/ethereum-base';

const swaggerUi = require('swagger-ui-express');

export const gatewayApp = express();
let gatewayServer: Server;
let swaggerServer: Server;

// parse body for application/json
gatewayApp.use(express.json());

// parse url for application/x-www-form-urlencoded
gatewayApp.use(express.urlencoded({ extended: true }));

// mount sub routers
gatewayApp.use('/avalanche', AvalancheRoutes.router);
gatewayApp.use('/avalanche/pangolin', PangolinRoutes.router);

gatewayApp.use('/eth', EthereumRoutes.router);
gatewayApp.use('/eth/uniswap', UniswapRoutes.router);

gatewayApp.use('/wallet', WalletRoutes.router);

// a simple route to test that the server is running
gatewayApp.get('/', (_req: Request, res: Response) => {
  res.status(200).json({ status: 'ok' });
});

gatewayApp.get('/status', async (_req: Request, res: Response) => {
  const avalanche = AvalancheRoutes.avalanche;
  const ethereum = EthereumRoutes.ethereum;
  const connectedNetworks = [];
  try {
    const avalancheNetwork = await getConnectionInformation(avalanche);
    connectedNetworks.push(avalancheNetwork);
  } catch (err) {
    logger.error(err);
  }
  try {
    const ethNetwork = await getConnectionInformation(ethereum);
    connectedNetworks.push(ethNetwork);
  } catch (err) {
    logger.error(err);
  }

  res.status(200).json({
    connectedNetworks,
  });
});

async function getConnectionInformation(connector: EthereumBase) {
  return {
    chainName: connector.chainName,
    chainId: connector.chainId,
    rpcUrl: connector.rpcUrl,
    currentBlockNumber: await connector.getCurrentBlockNumber(),
  };
}

gatewayApp.get('/config', (_req: Request, res: Response<any, any>) => {
  res.status(200).json(ConfigManagerV2.getInstance().allConfigurations);
});

interface ConfigUpdateRequest {
  configPath: string;
  configValue: any;
}

gatewayApp.post(
  '/config/update',
  asyncHandler(
    async (
      req: Request<unknown, unknown, ConfigUpdateRequest>,
      res: Response
    ) => {
      console.log('req.body.configPath ' + req.body.configPath);
      console.log('req.body.configValue ' + req.body.configValue);
      const config = ConfigManagerV2.getInstance().get(req.body.configPath);
      if (typeof req.body.configValue == 'string')
        switch (typeof config) {
          case 'number':
            req.body.configValue = Number(req.body.configValue);
            break;
          case 'boolean':
            req.body.configValue =
              req.body.configValue.toLowerCase() === 'true';
            break;
        }
      ConfigManagerV2.getInstance().set(
        req.body.configPath,
        req.body.configValue
      );

      logger.info('Reload logger to stdout.');
      updateLoggerToStdout();

      logger.info('Reloading Ethereum routes.');
      EthereumRoutes.reload();

      logger.info('Restarting gateway.');
      await stopGateway();
      await startGateway();

      res.status(200).json({ message: 'The config has been updated' });
    }
  )
);

// handle any error thrown in the gateway api route
gatewayApp.use(
  (
    err: Error | NodeError | HttpException,
    _req: Request,
    res: Response,
    _next: NextFunction
  ) => {
    const response = gatewayErrorMiddleware(err);
    logger.error(err);
    return res.status(response.httpErrorCode).json(response);
  }
);

export const startSwagger = async () => {
  const swaggerApp = express();
  const swaggerPort = 8080;

  const swaggerDocument = SwaggerManager.generateSwaggerJson(
    './docs/swagger/swagger.yml',
    './docs/swagger/definitions.yml',
    [
      './docs/swagger/main-routes.yml',
      './docs/swagger/eth-routes.yml',
      './docs/swagger/eth-uniswap-routes.yml',
      './docs/swagger/avalanche-routes.yml',
      './docs/swagger/avalanche-pangolin-routes.yml',
      './docs/swagger/wallet-routes.yml',
    ]
  );

  logger.info(
    `⚡️ Swagger listening on port ${swaggerPort}. Read the Gateway API documentation at 127.0.0.1:${swaggerPort}`
  );

  swaggerApp.use('/', swaggerUi.serve, swaggerUi.setup(swaggerDocument));

  swaggerServer = await swaggerApp.listen(swaggerPort);
};

export const startGateway = async () => {
  const port = ConfigManagerV2.getInstance().get('server.port');
  logger.info(`⚡️ Gateway API listening on port ${port}`);
  if (ConfigManagerV2.getInstance().get('server.unsafeDevModeWithHTTP')) {
    logger.info('Running in UNSAFE HTTP! This could expose private keys.');
    gatewayServer = await gatewayApp.listen(port);
  } else {
<<<<<<< HEAD
    gatewayServer = await addHttps(gatewayApp).listen(port);
    logger.info('The gateway server is secured behind HTTPS.');
=======
    try {
      server = await addHttps(app).listen(port);
    } catch (e) {
      logger.error(
        `Failed to start the server with https. Confirm that the SSL certificate files exist and are correct. Error: ${e}`
      );
      process.exit(1);
    }
    logger.info('The server is secured behind HTTPS.');
>>>>>>> bc617f1b
  }

  await startSwagger();
};

const stopGateway = async () => {
  await swaggerServer.close();
  return gatewayServer.close();
};<|MERGE_RESOLUTION|>--- conflicted
+++ resolved
@@ -171,20 +171,15 @@
     logger.info('Running in UNSAFE HTTP! This could expose private keys.');
     gatewayServer = await gatewayApp.listen(port);
   } else {
-<<<<<<< HEAD
-    gatewayServer = await addHttps(gatewayApp).listen(port);
-    logger.info('The gateway server is secured behind HTTPS.');
-=======
     try {
-      server = await addHttps(app).listen(port);
+      gatewayServer = await addHttps(gatewayApp).listen(port);
     } catch (e) {
       logger.error(
         `Failed to start the server with https. Confirm that the SSL certificate files exist and are correct. Error: ${e}`
       );
       process.exit(1);
     }
-    logger.info('The server is secured behind HTTPS.');
->>>>>>> bc617f1b
+    logger.info('The gateway server is secured behind HTTPS.');
   }
 
   await startSwagger();
